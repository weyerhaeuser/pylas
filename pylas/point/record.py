from abc import ABC, abstractclassmethod, abstractmethod

import numpy as np

from pylas.compression import decompress_buffer
from pylas.point import dims

from typing import overload, Tuple

class PointRecord(ABC):
    """ Wraps the numpy structured array contained the points data
    """

    @property
    @abstractmethod
<<<<<<< HEAD
    def point_size(self) -> int:
=======
    def point_size(self):
        """ Shall return the point size as that will be written in the header
        """
>>>>>>> b724cb21
        pass

    @property
    @abstractmethod
<<<<<<< HEAD
    def actual_point_size(self) -> int:
        pass

=======
    def actual_point_size(self):
        """ Shall return the actual size in bytes that ta points take in memory
        """
        pass
>>>>>>> b724cb21

    @abstractmethod
    def __getitem__(self, item) -> np.ndarray: pass

    @abstractmethod
    def __setitem__(self, key, value): pass

    @abstractmethod
    def __len__(self): pass

    @abstractmethod
    def raw_bytes(self): pass

    @abstractmethod
    def write_to(self, out): pass

    @abstractclassmethod
    def from_stream(cls, stream, point_format_id, count, extra_dims=None): pass

    @abstractclassmethod
    def from_compressed_buffer(
            cls, compressed_buffer, point_format_id, count, laszip_vlr): pass

    @abstractclassmethod
    def empty(cls, point_format_id): pass


class PackedPointRecord(PointRecord):
    """
    Tn the PackedPointRecord, fields that are a combinations of many sub-fields (bit-sized fields)
    are still packed together and are only de-packed and re-packed when accessed.

    This uses of less memory than if the sub-fields were unpacked
    However some operations on sub-fields require extra steps:
    Example, if return_number is a subfield:
        packed_point_record[return_number][:] = 0
        assert np.alltrue(packed_point_record== 0) # Fails

        rn = packed_point_record[return_number]
        rn[:] = 0
        packed_point_record[return_number] = rn
        assert np.alltrue(packed_point_record== 0) # Good
    """

    def __init__(self, data, point_format_id=None):
        self.array = data
        self.point_format_id = dims.np_dtype_to_point_format(
            data.dtype) if point_format_id is None else point_format_id
        self.sub_fields_dict = dims.get_sub_fields_of_fmt_id(
            self.point_format_id)

    @property
    def point_size(self):
        return self.array.dtype.itemsize

    @property
    def actual_point_size(self):
        return self.point_size

    # TODO: Where to output extra dims names, here or in another method ?
    @property
    def dimensions_names(self):
        """ Returns the name of all the Standard LAS dimensions contained
        in the point record
        """
        return dims.get_dtype_of_format_id(self.point_format_id, unpacked=True).names

    def add_extra_dims(self, type_tuples):
        dtype_with_extra_dims = dims.dtype_append(
            self.array.dtype,
            type_tuples
        )
        old_array = self.array
        self.array = np.zeros_like(old_array, dtype=dtype_with_extra_dims)
        self.copy_fields_from(old_array)

    def raw_bytes(self):
        return self.array.tobytes()

    def write_to(self, out):
        out.write(self.raw_bytes())

    def __getitem__(self, item):
        """ Gives access to the underlying numpy array
        Unpack the dimension if item is the name a sub-field
        """
        try:
            composed_dim, sub_field = self.sub_fields_dict[item]
            return dims.unpack(self.array[composed_dim], sub_field.mask, dtype=sub_field.type)
        except KeyError:
            return self.array[item]

    def __setitem__(self, key, value):
        """ Sets elements in the array
        Appends points to all dims when setting an existing dimension to a bigger array
        """
        if len(value) > len(self.array):
            self.array = np.append(
                self.array,
                np.zeros(len(value) - len(self.array), dtype=self.array.dtype)
            )
        try:
            composed_dim, sub_field = self.sub_fields_dict[key]
            dims.pack(
                self.array[composed_dim],
                value,
                sub_field.mask,
                inplace=True
            )
        except KeyError:
            self.array[key] = value

    def __len__(self):
        """ Returns the number of points
        """
        return self.array.shape[0]

    def copy_fields_from(self, other_record):
        """ Tries to copy the values of the current dimensions from other_record
        """
        for dim_name in self.dimensions_names:
            try:
                self[dim_name] = other_record[dim_name]
            except ValueError:
                pass

    @classmethod
    def from_point_record(cls, other_point_record, new_point_format):
        """  Construct a new PackedPointRecord from an existing one with the ability to change
        to point format while doing so
        """
        array = np.zeros_like(
            other_point_record.array,
            dtype=dims.get_dtype_of_format_id(new_point_format)
        )
        new_record = cls(array, new_point_format)
        new_record.copy_fields_from(other_point_record)
        return new_record

    @classmethod
    def from_stream(cls, stream, point_format_id, count, extra_dims=None):
        """ Construct the point record by reading the bytes from the stream
        """
        points_dtype = dims.get_dtype_of_format_id(
            point_format_id, extra_dims=extra_dims)
        point_data_buffer = bytearray(
            stream.read(count * points_dtype.itemsize))
        data = np.frombuffer(
            point_data_buffer, dtype=points_dtype, count=count)

        return cls(data, point_format_id)

    @classmethod
    def from_compressed_buffer(cls, compressed_buffer, point_format_id, count, laszip_vlr):
        """  Construct the point record by reading and decompressing the points data from
        the input buffer
        """
        uncompressed = decompress_buffer(
            compressed_buffer,
            point_format_id,
            count,
            laszip_vlr
        )
        return cls(uncompressed, point_format_id)

    @classmethod
    def empty(cls, point_format_id):
        """ Creates an empty points record with the specified point format
        """
        data = np.zeros(0, dtype=dims.get_dtype_of_format_id(point_format_id))
        return cls(data, point_format_id)


# TODO This class is not used, the challenge is to find a way to make the user able to choose between Packed & Unpacked
class UnpackedPointRecord(PointRecord):
    """
    In the Unpacked Point Record, all the sub-fields are un-packed meaning that they are in their
    own array.
    Because the minimum size for the elements of an array is 8 bits, and sub-fields are only a few bits
    (less than 8) the resulting unpacked array uses more memory, especially if the point format has lots of sub-fields
    """

    def __init__(self, data, point_fmt_id=None):
        self.array = data
        self.point_format_id = dims.np_dtype_to_point_format(
            data.dtype, unpacked=True) if point_fmt_id is None else point_fmt_id

    # TODO fix when there are extra dims
    @property
    def point_size(self):
        return dims.get_dtype_of_format_id(self.point_format_id).itemsize

    @property
    def actual_point_size(self):
        return self.array.dtype.itemsize

    def raw_bytes(self):
        return self.array.tobytes()

    def repack_sub_fields(self):
        return dims.repack_sub_fields(self.array, self.point_format_id)

    def write_to(self, out):
        out.write(self.repack_sub_fields().tobytes())

    def __getitem__(self, item):
        return self.array[item]

    def __setitem__(self, key, value):
        if len(value) > len(self.array):
            self.array = np.append(
                self.array,
                np.zeros(len(value) - len(self.array), dtype=self.array.dtype)
            )
        self.array[key] = value

    def __len__(self):
        return self.array.shape[0]

    def to_point_format(self, new_point_format):
        new_dtype = dims.get_dtype_of_format_id(
            new_point_format, unpacked=True)
        new_data = np.zeros_like(self.array, dtype=new_dtype)

        for dim_name in self.array.dtype.names:
            try:
                new_data[dim_name] = self.array[dim_name]
            except ValueError:
                pass
        self.array = new_data
        self.point_format_id = new_point_format

    @classmethod
    def from_stream(cls, stream, point_format_id, count, extra_dims=None):
        points_dtype = dims.get_dtype_of_format_id(
            point_format_id, extra_dims=extra_dims)
        point_data_buffer = bytearray(
            stream.read(count * points_dtype.itemsize))
        data = np.frombuffer(
            point_data_buffer, dtype=points_dtype, count=count)

        point_record = dims.unpack_sub_fields(
            data, point_format_id, extra_dims=extra_dims)

        return cls(point_record, point_format_id)

    @classmethod
    def from_compressed_buffer(cls, compressed_stream, point_format_id, count, laszip_vlr):
        uncompressed = decompress_buffer(
            compressed_stream, point_format_id, count, laszip_vlr)
        uncompressed.flags.writeable = True

        point_record = dims.unpack_sub_fields(uncompressed, point_format_id)

        return cls(point_record, point_format_id)

    @classmethod
    def empty(cls, point_format_id):
        data = np.zeros(0, dtype=dims.get_dtype_of_format_id(
            point_format_id, unpacked=True))
        return cls(data, point_format_id)<|MERGE_RESOLUTION|>--- conflicted
+++ resolved
@@ -13,27 +13,17 @@
 
     @property
     @abstractmethod
-<<<<<<< HEAD
     def point_size(self) -> int:
-=======
-    def point_size(self):
         """ Shall return the point size as that will be written in the header
         """
->>>>>>> b724cb21
         pass
 
     @property
     @abstractmethod
-<<<<<<< HEAD
     def actual_point_size(self) -> int:
+        """ Shall return the actual size in bytes that ta points take in memory
+        """
         pass
-
-=======
-    def actual_point_size(self):
-        """ Shall return the actual size in bytes that ta points take in memory
-        """
-        pass
->>>>>>> b724cb21
 
     @abstractmethod
     def __getitem__(self, item) -> np.ndarray: pass
