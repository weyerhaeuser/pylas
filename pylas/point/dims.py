--- conflicted
+++ resolved
@@ -6,6 +6,7 @@
 from typing import Union, List, Set, Optional, Dict, Tuple
 
 SubField = namedtuple('SubField', ('name', 'mask', 'type'))
+
 
 def least_significant_bit(val: int) -> int:
     """ Return the least significant bit
@@ -16,8 +17,8 @@
 def unpack(
         source_array: np.ndarray,
         mask: int,
-        dtype: Optional[np.dtype]=np.uint8
-    ) -> np.ndarray:
+        dtype: Optional[np.dtype] = np.uint8
+) -> np.ndarray:
     """ Unpack sub field using its mask
 
     Parameters:
@@ -35,16 +36,12 @@
     return ((source_array & mask) >> lsb).astype(dtype)
 
 
-<<<<<<< HEAD
-def pack_into(
+def pack(
         array: np.ndarray,
         sub_field_array: np.ndarray,
         mask: int,
-        inplace: Optional[bool]=False
-    ) -> Optional[np.ndarray]:
-=======
-def pack(array, sub_field_array, mask, inplace=False):
->>>>>>> b724cb21
+        inplace: Optional[bool] = False
+) -> Optional[np.ndarray]:
     """ Packs a sub field's array into another array using a mask
 
     Parameters:
@@ -113,7 +110,7 @@
 def build_point_formats_dtypes(
         point_format_dimensions: Dict[int, List[str]],
         dimensions_dict: Dict[str, Tuple[str, str]]
-    ) -> Dict[int, np.dtype]:
+) -> Dict[int, np.dtype]:
     """ Builds the dict mapping point format id to numpy.dtype
     In the dtypes, bit fields are still packed, and need to be unpacked each time
     you want to access them
@@ -126,7 +123,7 @@
         point_formats_dimensions: Dict[str, List[str]],
         composed_fields_dict: Dict[str, List[SubField]],
         dimensions_dict: Dict[str, Tuple[str, str]]
-    ) -> Dict[int, np.dtype]:
+) -> Dict[int, np.dtype]:
     """ Builds the dict mapping point format id to numpy.dtype
     In the dtypes, bit fields are unpacked and can be accessed directly
     """
@@ -325,8 +322,8 @@
 def unpack_sub_fields(
         data: np.ndarray,
         point_format_id: int,
-        extra_dims: Optional[List[Tuple[str, str]]]=None
-    ) -> np.ndarray:
+        extra_dims: Optional[List[Tuple[str, str]]] = None
+) -> np.ndarray:
     dtype = get_dtype_of_format_id(
         point_format_id, extra_dims=extra_dims, unpacked=True)
     composed_dims = COMPOSED_FIELDS[point_format_id]
@@ -367,9 +364,9 @@
 
 def get_dtype_of_format_id(
         point_format_id: int,
-        extra_dims: Optional[List[Tuple[str, str]]]=None,
-        unpacked: Optional[bool]=False
-    ) -> np.dtype:
+        extra_dims: Optional[List[Tuple[str, str]]] = None,
+        unpacked: Optional[bool] = False
+) -> np.dtype:
     """ Returns the numpy.dtype of the point_format_id
     
     Parameters:
@@ -422,7 +419,7 @@
     return sub_fields_dict
 
 
-def np_dtype_to_point_format(dtype: np.dtype, unpacked: Optional[bool]=False) -> int:
+def np_dtype_to_point_format(dtype: np.dtype, unpacked: Optional[bool] = False) -> int:
     """ Tries to find a matching point format id for the input numpy dtype
     To match, the input dtype has to be 100% equal to a point format dtype
     so all names & dimensions types must match
