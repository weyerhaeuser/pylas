--- conflicted
+++ resolved
@@ -22,7 +22,6 @@
         return cls.from_buffer(bytearray(stream.read(ctypes.sizeof(cls))))
 
 
-
 VLR_HEADER_SIZE = ctypes.sizeof(VLRHeader)
 
 
@@ -49,15 +48,9 @@
         out.write(self.record_data)
 
     @classmethod
-<<<<<<< HEAD
     def read_from(cls, data_stream: Stream) -> 'RawVLR':
         """ Instanciate a RawVLR by reading the content from the
-=======
-    def read_from(cls, data_stream):
-        """ Instantiate a RawVLR by reading the content from the
->>>>>>> b724cb21
-        data stream
-        
+
         Parameters:
         ----------
         data_stream : {file object}
@@ -100,12 +93,8 @@
     @abstractmethod
     def official_record_ids() -> Iterable[int]: pass
 
-<<<<<<< HEAD
+    @abstractmethod
     def parse_record_data(self, record_data: bytes) -> Any: pass
-=======
-    @abstractmethod
-    def parse_record_data(self, record_data): pass
->>>>>>> b724cb21
 
     @classmethod
     def from_raw(cls, raw: RawVLR) -> 'KnownVLR':
@@ -115,7 +104,7 @@
 
 
 class BaseVLR(UnknownVLR):
-    def __init__(self, user_id: str, record_id: int, description :Optional[str]='') -> None:
+    def __init__(self, user_id: str, record_id: int, description: Optional[str] = '') -> None:
         self.user_id = user_id
         self.record_id = record_id
         self.description = description
@@ -134,7 +123,7 @@
 
 
 class VLR(BaseVLR):
-    def __init__(self, user_id: int, record_id: int, description: Optional[str]='') -> None:
+    def __init__(self, user_id: int, record_id: int, description: Optional[str] = '') -> None:
         super().__init__(user_id, record_id, description=description)
         self.record_data = b''
 
@@ -184,12 +173,8 @@
 
 class ClassificationLookupVlr(BaseVLR, KnownVLR):
     _lookup_size = ClassificationLookupStruct.size()
-<<<<<<< HEAD
+
     def __init__(self) -> None:
-=======
-
-    def __init__(self):
->>>>>>> b724cb21
         super().__init__(self.official_user_id(), self.official_record_ids()[0], description='')
         self.lookups = []
 
@@ -202,12 +187,7 @@
         else:
             raise ValueError('Cannot add more lookups')
 
-<<<<<<< HEAD
-
     def into_raw(self) -> RawVLR:
-=======
-    def into_raw(self):
->>>>>>> b724cb21
         raw = super().into_raw()
         raw.record_data = b''.join(bytes(lookup) for lookup in self.lookups)
         return raw
@@ -542,17 +522,13 @@
     def append(self, vlr: VLR) -> None:
         self.vlrs.append(vlr)
 
-<<<<<<< HEAD
-    def get(self, vlr_type: str) -> List[VLR]:
-=======
     def get_by_id(self, user_id='', record_ids=(None,)):
         if user_id != '' and record_ids != (None,):
             return [vlr for vlr in self.vlrs if vlr.user_id == user_id and vlr.record_id in record_ids]
         else:
             return [vlr for vlr in self.vlrs if vlr.user_id == user_id or vlr.record_id in record_ids]
 
-    def get(self, vlr_type):
->>>>>>> b724cb21
+    def get(self, vlr_type: str) -> List[VLR]:
         return [v for v in self.vlrs if v.__class__.__name__ == vlr_type]
 
     def extract(self, vlr_type: str) -> List[VLR]:
@@ -579,13 +555,8 @@
         for vlr in self.vlrs:
             vlr.into_raw().write_to(out)
 
-<<<<<<< HEAD
     def total_size_in_bytes(self) -> int:
         return sum(len(vlr) for vlr in self.vlrs)
-=======
-    def total_size_in_bytes(self):
-        return sum(map(len, self.vlrs))
->>>>>>> b724cb21
 
     def __iter__(self) -> Iterator[VLR]:
         yield from iter(self.vlrs)
